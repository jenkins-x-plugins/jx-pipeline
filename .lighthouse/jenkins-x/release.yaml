--- conflicted
+++ resolved
@@ -65,22 +65,8 @@
           resources: {}
         - image: uses:jenkins-x/jx3-pipeline-catalog/tasks/supply-chain-security/task.yaml@versionStream
           name: download-syft
-<<<<<<< HEAD
-          script: |
-            #!/bin/sh
-            apk add --no-cache curl unzip
-            curl -sSfL https://raw.githubusercontent.com/anchore/syft/main/install.sh | \
-            sh -s -- -b /workspace/source/bin v0.52.0
-            chmod +x /workspace/source/bin/syft
-            # Todo(@ankitm123/@osama): It would be better to just append workspace/source/bin in the upload-binaries step.
-            # The reason we are adding /go/bin:/usr/local/go/bin is because goreleaser image needs that to locate the go executable when 
-            # running the upload-binaries step
-            # We could use goreleaser image for this step also
-            echo "export PATH=$PATH:/go/bin:/usr/local/go/bin:/workspace/source/bin" >> .jx/variables.sh
         - image: uses:jenkins-x/jx3-pipeline-catalog/tasks/supply-chain-security/task.yaml@versionStream
           name: build-and-push-sbom
-=======
->>>>>>> 3390b029
           resources: {}
         - name: upload-binaries
           resources: {}
